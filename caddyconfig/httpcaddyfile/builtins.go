// Copyright 2015 Matthew Holt and The Caddy Authors
//
// Licensed under the Apache License, Version 2.0 (the "License");
// you may not use this file except in compliance with the License.
// You may obtain a copy of the License at
//
//     http://www.apache.org/licenses/LICENSE-2.0
//
// Unless required by applicable law or agreed to in writing, software
// distributed under the License is distributed on an "AS IS" BASIS,
// WITHOUT WARRANTIES OR CONDITIONS OF ANY KIND, either express or implied.
// See the License for the specific language governing permissions and
// limitations under the License.

package httpcaddyfile

import (
	"encoding/json"
	"fmt"
	"html"
	"net/http"
	"reflect"
	"strings"

	"github.com/caddyserver/caddy/v2"
	"github.com/caddyserver/caddy/v2/caddyconfig"
	"github.com/caddyserver/caddy/v2/caddyconfig/caddyfile"
	"github.com/caddyserver/caddy/v2/modules/caddyhttp"
	"github.com/caddyserver/caddy/v2/modules/caddytls"
	"go.uber.org/zap/zapcore"
)

func init() {
	RegisterDirective("bind", parseBind)
	RegisterDirective("root", parseRoot) // TODO: isn't this a handler directive?
	RegisterDirective("tls", parseTLS)
	RegisterHandlerDirective("redir", parseRedir)
	RegisterHandlerDirective("respond", parseRespond)
	RegisterHandlerDirective("route", parseRoute)
	RegisterHandlerDirective("handle", parseHandle)
	RegisterDirective("handle_errors", parseHandleErrors)
	RegisterDirective("log", parseLog)
}

// parseBind parses the bind directive. Syntax:
//
//     bind <addresses...>
//
func parseBind(h Helper) ([]ConfigValue, error) {
	var lnHosts []string
	for h.Next() {
		lnHosts = append(lnHosts, h.RemainingArgs()...)
	}
	return h.NewBindAddresses(lnHosts), nil
}

// parseRoot parses the root directive. Syntax:
//
//     root [<matcher>] <path>
//
func parseRoot(h Helper) ([]ConfigValue, error) {
	if !h.Next() {
		return nil, h.ArgErr()
	}

	matcherSet, ok, err := h.MatcherToken()
	if err != nil {
		return nil, err
	}
	if !ok {
		// no matcher token; oops
		h.Dispenser.Prev()
	}

	if !h.NextArg() {
		return nil, h.ArgErr()
	}
	root := h.Val()
	if h.NextArg() {
		return nil, h.ArgErr()
	}

	varsHandler := caddyhttp.VarsMiddleware{"root": root}
	route := caddyhttp.Route{
		HandlersRaw: []json.RawMessage{
			caddyconfig.JSONModuleObject(varsHandler, "handler", "vars", nil),
		},
	}
	if matcherSet != nil {
		route.MatcherSetsRaw = []caddy.ModuleMap{matcherSet}
	}

	return []ConfigValue{{Class: "route", Value: route}}, nil
}

// parseTLS parses the tls directive. Syntax:
//
//     tls [<email>]|[<cert_file> <key_file>] {
//         protocols <min> [<max>]
//         ciphers   <cipher_suites...>
//         curves    <curves...>
//         alpn      <values...>
//         load      <paths...>
//         ca        <acme_ca_endpoint>
//         dns       <provider_name>
//     }
//
func parseTLS(h Helper) ([]ConfigValue, error) {
	var configVals []ConfigValue

	var cp *caddytls.ConnectionPolicy
	var fileLoader caddytls.FileLoader
	var folderLoader caddytls.FolderLoader
	var mgr caddytls.ACMEIssuer

	// fill in global defaults, if configured
	if email := h.Option("email"); email != nil {
		mgr.Email = email.(string)
	}
	if acmeCA := h.Option("acme_ca"); acmeCA != nil {
		mgr.CA = acmeCA.(string)
	}
	if caPemFile := h.Option("acme_ca_root"); caPemFile != nil {
		mgr.TrustedRootsPEMFiles = append(mgr.TrustedRootsPEMFiles, caPemFile.(string))
	}

	for h.Next() {
		// file certificate loader
		firstLine := h.RemainingArgs()
		switch len(firstLine) {
		case 0:
		case 1:
			if !strings.Contains(firstLine[0], "@") {
				return nil, h.Err("single argument must be an email address")
			}
			mgr.Email = firstLine[0]
		case 2:
			certFilename := firstLine[0]
			keyFilename := firstLine[1]

			// tag this certificate so if multiple certs match, specifically
			// this one that the user has provided will be used, see #2588:
			// https://github.com/caddyserver/caddy/issues/2588 ... but we
			// must be careful about how we do this; being careless will
			// lead to failed handshakes

			// we need to remember which cert files we've seen, since we
			// must load each cert only once; otherwise, they each get a
			// different tag... since a cert loaded twice has the same
			// bytes, it will overwrite the first one in the cache, and
			// only the last cert (and its tag) will survive, so a any conn
			// policy that is looking for any tag but the last one to be
			// loaded won't find it, and TLS handshakes will fail (see end)
			// of issue #3004)

			// tlsCertTags maps certificate filenames to their tag.
			// This is used to remember which tag is used for each
			// certificate files, since we need to avoid loading
			// the same certificate files more than once, overwriting
			// previous tags
			tlsCertTags, ok := h.State["tlsCertTags"].(map[string]string)
			if !ok {
				tlsCertTags = make(map[string]string)
				h.State["tlsCertTags"] = tlsCertTags
			}

			tag, ok := tlsCertTags[certFilename]
			if !ok {
				// haven't seen this cert file yet, let's give it a tag
				// and add a loader for it
				tag = fmt.Sprintf("cert%d", len(tlsCertTags))
				fileLoader = append(fileLoader, caddytls.CertKeyFilePair{
					Certificate: certFilename,
					Key:         keyFilename,
					Tags:        []string{tag},
				})
				// remember this for next time we see this cert file
				tlsCertTags[certFilename] = tag
			}
			certSelector := caddytls.CustomCertSelectionPolicy{Tag: tag}
			if cp == nil {
				cp = new(caddytls.ConnectionPolicy)
			}

			cp.CertSelection = caddyconfig.JSONModuleObject(certSelector, "policy", "custom", h.warnings)
		default:
			return nil, h.ArgErr()
		}

		var hasBlock bool
		for h.NextBlock(0) {
			hasBlock = true

			switch h.Val() {
			// connection policy
			case "protocols":
				args := h.RemainingArgs()
				if len(args) == 0 {
					return nil, h.SyntaxErr("one or two protocols")
				}
				if len(args) > 0 {
					if _, ok := caddytls.SupportedProtocols[args[0]]; !ok {
						return nil, h.Errf("Wrong protocol name or protocol not supported: '%s'", args[0])
					}
					if cp == nil {
						cp = new(caddytls.ConnectionPolicy)
					}
					cp.ProtocolMin = args[0]
				}
				if len(args) > 1 {
					if _, ok := caddytls.SupportedProtocols[args[1]]; !ok {
						return nil, h.Errf("Wrong protocol name or protocol not supported: '%s'", args[1])
					}
					if cp == nil {
						cp = new(caddytls.ConnectionPolicy)
					}
					cp.ProtocolMax = args[1]
				}
			case "ciphers":
				for h.NextArg() {
					if _, ok := caddytls.SupportedCipherSuites[h.Val()]; !ok {
						return nil, h.Errf("Wrong cipher suite name or cipher suite not supported: '%s'", h.Val())
					}
					if cp == nil {
						cp = new(caddytls.ConnectionPolicy)
					}
					cp.CipherSuites = append(cp.CipherSuites, h.Val())
				}
			case "curves":
				for h.NextArg() {
					if _, ok := caddytls.SupportedCurves[h.Val()]; !ok {
						return nil, h.Errf("Wrong curve name or curve not supported: '%s'", h.Val())
					}
					if cp == nil {
						cp = new(caddytls.ConnectionPolicy)
					}
					cp.Curves = append(cp.Curves, h.Val())
				}
			case "alpn":
				args := h.RemainingArgs()
				if len(args) == 0 {
					return nil, h.ArgErr()
				}
				if cp == nil {
					cp = new(caddytls.ConnectionPolicy)
				}
				cp.ALPN = args

			// certificate folder loader
			case "load":
				folderLoader = append(folderLoader, h.RemainingArgs()...)

			// automation policy
			case "ca":
				arg := h.RemainingArgs()
				if len(arg) != 1 {
					return nil, h.ArgErr()
				}
				mgr.CA = arg[0]

			// DNS provider for ACME DNS challenge
			case "dns":
				if !h.Next() {
					return nil, h.ArgErr()
				}
				provName := h.Val()
				if mgr.Challenges == nil {
					mgr.Challenges = new(caddytls.ChallengesConfig)
				}
				dnsProvModule, err := caddy.GetModule("tls.dns." + provName)
				if err != nil {
					return nil, h.Errf("getting DNS provider module named '%s': %v", provName, err)
				}
				mgr.Challenges.DNSRaw = caddyconfig.JSONModuleObject(dnsProvModule.New(), "provider", provName, h.warnings)

			case "ca_root":
				arg := h.RemainingArgs()
				if len(arg) != 1 {
					return nil, h.ArgErr()
				}
				mgr.TrustedRootsPEMFiles = append(mgr.TrustedRootsPEMFiles, arg[0])

			default:
				return nil, h.Errf("unknown subdirective: %s", h.Val())
			}
		}

		// a naked tls directive is not allowed
		if len(firstLine) == 0 && !hasBlock {
			return nil, h.ArgErr()
		}
	}

	// certificate loaders
	if len(fileLoader) > 0 {
		configVals = append(configVals, ConfigValue{
			Class: "tls.certificate_loader",
			Value: fileLoader,
		})
		// ensure server uses HTTPS by setting non-nil conn policy
		if cp == nil {
			cp = new(caddytls.ConnectionPolicy)
		}
	}
	if len(folderLoader) > 0 {
		configVals = append(configVals, ConfigValue{
			Class: "tls.certificate_loader",
			Value: folderLoader,
		})
		// ensure server uses HTTPS by setting non-nil conn policy
		if cp == nil {
			cp = new(caddytls.ConnectionPolicy)
		}
	}

	// connection policy
	if cp != nil {
		configVals = append(configVals, ConfigValue{
			Class: "tls.connection_policy",
			Value: cp,
		})
	}

	// automation policy
	if !reflect.DeepEqual(mgr, caddytls.ACMEIssuer{}) {
		configVals = append(configVals, ConfigValue{
			Class: "tls.cert_issuer",
			Value: mgr,
		})
	}

	return configVals, nil
}

// parseRedir parses the redir directive. Syntax:
//
//     redir [<matcher>] <to> [<code>]
//
func parseRedir(h Helper) (caddyhttp.MiddlewareHandler, error) {
	if !h.Next() {
		return nil, h.ArgErr()
	}

	if !h.NextArg() {
		return nil, h.ArgErr()
	}
	to := h.Val()

	var code string
	if h.NextArg() {
		code = h.Val()
	}
	if code == "permanent" {
		code = "301"
	}
	if code == "temporary" || code == "" {
		code = "302"
	}
	var body string
	if code == "html" {
		// Script tag comes first since that will better imitate a redirect in the browser's
		// history, but the meta tag is a fallback for most non-JS clients.
		const metaRedir = `<!DOCTYPE html>
<html>
	<head>
		<title>Redirecting...</title>
		<script>window.location.replace("%s");</script>
		<meta http-equiv="refresh" content="0; URL='%s'">
	</head>
	<body>Redirecting to <a href="%s">%s</a>...</body>
</html>
`
		safeTo := html.EscapeString(to)
		body = fmt.Sprintf(metaRedir, safeTo, safeTo, safeTo, safeTo)
	}

	return caddyhttp.StaticResponse{
		StatusCode: caddyhttp.WeakString(code),
		Headers:    http.Header{"Location": []string{to}},
		Body:       body,
	}, nil
}

// parseRespond parses the respond directive.
func parseRespond(h Helper) (caddyhttp.MiddlewareHandler, error) {
	sr := new(caddyhttp.StaticResponse)
	err := sr.UnmarshalCaddyfile(h.Dispenser)
	if err != nil {
		return nil, err
	}
	return sr, nil
}

// parseRoute parses the route directive.
func parseRoute(h Helper) (caddyhttp.MiddlewareHandler, error) {
	sr := new(caddyhttp.Subroute)

	for h.Next() {
		for nesting := h.Nesting(); h.NextBlock(nesting); {
			dir := h.Val()

			dirFunc, ok := registeredDirectives[dir]
			if !ok {
				return nil, h.Errf("unrecognized directive: %s", dir)
			}

			subHelper := h
			subHelper.Dispenser = h.NewFromNextSegment()

			results, err := dirFunc(subHelper)
			if err != nil {
				return nil, h.Errf("parsing caddyfile tokens for '%s': %v", dir, err)
			}
			for _, result := range results {
				handler, ok := result.Value.(caddyhttp.Route)
				if !ok {
					return nil, h.Errf("%s directive returned something other than an HTTP route: %#v (only handler directives can be used in routes)", dir, result.Value)
				}
				sr.Routes = append(sr.Routes, handler)
			}
		}
	}

	return sr, nil
}

func parseHandle(h Helper) (caddyhttp.MiddlewareHandler, error) {
	return parseSegmentAsSubroute(h)
}

func parseHandleErrors(h Helper) ([]ConfigValue, error) {
	subroute, err := parseSegmentAsSubroute(h)
	if err != nil {
		return nil, err
	}
	return []ConfigValue{
		{
			Class: "error_route",
			Value: subroute,
		},
	}, nil
}

// parseLog parses the log directive. Syntax:
//
//     log {
//         output <writer_module> ...
//         format <encoder_module> ...
//         level  <level>
//     }
//
func parseLog(h Helper) ([]ConfigValue, error) {
	var configValues []ConfigValue
	for h.Next() {
		cl := new(caddy.CustomLog)

		for h.NextBlock(0) {
			switch h.Val() {
			case "output":
				if !h.NextArg() {
					return nil, h.ArgErr()
				}
				moduleName := h.Val()

				// can't use the usual caddyfile.Unmarshaler flow with the
				// standard writers because they are in the caddy package
				// (because they are the default) and implementing that
				// interface there would unfortunately create circular import
				var wo caddy.WriterOpener
				switch moduleName {
				case "stdout":
					wo = caddy.StdoutWriter{}
				case "stderr":
					wo = caddy.StderrWriter{}
				case "discard":
					wo = caddy.DiscardWriter{}
				default:
					mod, err := caddy.GetModule("caddy.logging.writers." + moduleName)
					if err != nil {
						return nil, h.Errf("getting log writer module named '%s': %v", moduleName, err)
					}
					unm, ok := mod.New().(caddyfile.Unmarshaler)
					if !ok {
						return nil, h.Errf("log writer module '%s' is not a Caddyfile unmarshaler", mod)
					}
					err = unm.UnmarshalCaddyfile(h.NewFromNextSegment())
					if err != nil {
						return nil, err
					}
					wo, ok = unm.(caddy.WriterOpener)
					if !ok {
						return nil, h.Errf("module %s is not a WriterOpener", mod)
					}
				}
				cl.WriterRaw = caddyconfig.JSONModuleObject(wo, "output", moduleName, h.warnings)

			case "format":
				if !h.NextArg() {
					return nil, h.ArgErr()
				}
				moduleName := h.Val()
				mod, err := caddy.GetModule("caddy.logging.encoders." + moduleName)
				if err != nil {
					return nil, h.Errf("getting log encoder module named '%s': %v", moduleName, err)
				}
				unm, ok := mod.New().(caddyfile.Unmarshaler)
				if !ok {
					return nil, h.Errf("log encoder module '%s' is not a Caddyfile unmarshaler", mod)
				}
				err = unm.UnmarshalCaddyfile(h.NewFromNextSegment())
				if err != nil {
					return nil, err
				}
				enc, ok := unm.(zapcore.Encoder)
				if !ok {
					return nil, h.Errf("module %s is not a zapcore.Encoder", mod)
				}
				cl.EncoderRaw = caddyconfig.JSONModuleObject(enc, "format", moduleName, h.warnings)

			case "level":
				if !h.NextArg() {
					return nil, h.ArgErr()
				}
				cl.Level = h.Val()
				if h.NextArg() {
					return nil, h.ArgErr()
				}

			default:
				return nil, h.Errf("unrecognized subdirective: %s", h.Val())
			}
		}

		var val namedCustomLog
		if !reflect.DeepEqual(cl, new(caddy.CustomLog)) {
<<<<<<< HEAD

			logCounter, ok := h.State["logCounter"].(int)
			if !ok {
				logCounter = 0
			}

=======
>>>>>>> b8cba626
			cl.Include = []string{"http.log.access"}
			val.name = fmt.Sprintf("log%d", logCounter)
			val.log = cl
			logCounter++
<<<<<<< HEAD
			h.State["logCounter"] = logCounter
=======
>>>>>>> b8cba626
		}
		configValues = append(configValues, ConfigValue{
			Class: "custom_log",
			Value: val,
		})
	}
	return configValues, nil
<<<<<<< HEAD
}
=======
}

// tlsCertTags maps certificate filenames to their tag.
// This is used to remember which tag is used for each
// certificate files, since we need to avoid loading
// the same certificate files more than once, overwriting
// previous tags
var tlsCertTags = make(map[string]string)

var logCounter int
>>>>>>> b8cba626
<|MERGE_RESOLUTION|>--- conflicted
+++ resolved
@@ -533,23 +533,15 @@
 
 		var val namedCustomLog
 		if !reflect.DeepEqual(cl, new(caddy.CustomLog)) {
-<<<<<<< HEAD
-
 			logCounter, ok := h.State["logCounter"].(int)
 			if !ok {
 				logCounter = 0
 			}
-
-=======
->>>>>>> b8cba626
 			cl.Include = []string{"http.log.access"}
 			val.name = fmt.Sprintf("log%d", logCounter)
 			val.log = cl
 			logCounter++
-<<<<<<< HEAD
 			h.State["logCounter"] = logCounter
-=======
->>>>>>> b8cba626
 		}
 		configValues = append(configValues, ConfigValue{
 			Class: "custom_log",
@@ -557,17 +549,4 @@
 		})
 	}
 	return configValues, nil
-<<<<<<< HEAD
-}
-=======
-}
-
-// tlsCertTags maps certificate filenames to their tag.
-// This is used to remember which tag is used for each
-// certificate files, since we need to avoid loading
-// the same certificate files more than once, overwriting
-// previous tags
-var tlsCertTags = make(map[string]string)
-
-var logCounter int
->>>>>>> b8cba626
+}